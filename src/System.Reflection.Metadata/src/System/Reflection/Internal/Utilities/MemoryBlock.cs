--- conflicted
+++ resolved
@@ -608,15 +608,9 @@
             bool isReferenceSmall)
         {
             int startRowNumber = 0;
-<<<<<<< HEAD
-            int endRowNumber = (int)rowCount - 1;
-            uint startValue = PeekReference(startRowNumber * rowSize + referenceListOffset, isReferenceSmall);
-            uint endValue = PeekReference(endRowNumber * rowSize + referenceListOffset, isReferenceSmall);
-=======
             int endRowNumber = rowCount - 1;
             uint startValue = PeekReferenceUnchecked(startRowNumber * rowSize + referenceOffset, isReferenceSmall);
             uint endValue = PeekReferenceUnchecked(endRowNumber * rowSize + referenceOffset, isReferenceSmall);
->>>>>>> e8f04ced
             if (endRowNumber == 1)
             {
                 if (referenceValue >= endValue)
@@ -640,11 +634,7 @@
                 }
 
                 int midRowNumber = (startRowNumber + endRowNumber) / 2;
-<<<<<<< HEAD
-                uint midReferenceValue = PeekReference(midRowNumber * rowSize + referenceListOffset, isReferenceSmall);
-=======
                 uint midReferenceValue = PeekReferenceUnchecked(midRowNumber * rowSize + referenceOffset, isReferenceSmall);
->>>>>>> e8f04ced
                 if (referenceValue > midReferenceValue)
                 {
                     startRowNumber = midRowNumber;
