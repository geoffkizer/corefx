<?xml version="1.0" encoding="utf-8"?>
<Project ToolsVersion="12.0" DefaultTargets="Build" xmlns="http://schemas.microsoft.com/developer/msbuild/2003">
  <Import Project="$([MSBuild]::GetDirectoryNameOfFileAbove($(MSBuildThisFileDirectory), dir.props))\dir.props" />
  <PropertyGroup>
    <Configuration Condition=" '$(Configuration)' == '' ">Debug</Configuration>
    <Platform Condition=" '$(Platform)' == '' ">AnyCPU</Platform>
    <OutputType>Library</OutputType>
    <RootNamespace>System.IO</RootNamespace>
    <AssemblyName>System.IO.Tests</AssemblyName>
    <ProjectGuid>{492EC54D-D2C4-4B3F-AC1F-646B3F7EBB02}</ProjectGuid>
  </PropertyGroup>
  <!-- Default configurations to help VS understand the configurations -->
  <PropertyGroup Condition="'$(Configuration)|$(Platform)' == 'Debug|AnyCPU'" />
  <PropertyGroup Condition="'$(Configuration)|$(Platform)' == 'Release|AnyCPU'" />
  <ItemGroup>
    <Compile Include="BinaryReader\BinaryReaderTests.cs" />
    <Compile Include="BinaryWriter\BinaryWriter.WriteByteCharTests.cs" />
    <Compile Include="BinaryWriter\BinaryWriter.WriteTests.cs" />
    <Compile Include="BinaryWriter\BinaryWriterTests.cs" />
    <Compile Include="BufferedStream\BufferedStream.InvalidParameters.cs" />
    <Compile Include="BufferedStream\BufferedStreamTests.cs" />
    <Compile Include="InvalidDataException\InvalidDataExceptionTests.cs" />
    <Compile Include="MemoryStream\MemoryStream.ConstructorTests.cs" />
    <Compile Include="MemoryStream\MemoryStream.TryGetBufferTests.cs" />
    <Compile Include="MemoryStream\MemoryStreamTests.cs" />
    <Compile Include="StreamReader\StreamReader.CtorTests.cs" />
    <Compile Include="StreamReader\StreamReaderTests.cs" />
    <Compile Include="StreamWriter\StreamWriter.BaseStream.cs" />
    <Compile Include="StreamWriter\StreamWriter.CloseTests.cs" />
    <Compile Include="StreamWriter\StreamWriter.CtorTests.cs" />
    <Compile Include="StreamWriter\StreamWriter.FlushTests.cs" />
    <Compile Include="StreamWriter\StreamWriter.WriteTests.cs" />
    <Compile Include="Stream\Stream.NullTests.cs" />
    <Compile Include="Stream\Stream.AsyncTests.cs" />
    <Compile Include="Stream\Stream.Methods.cs" />
    <Compile Include="Stream\Stream.TestLeaveOpen.cs" />
    <Compile Include="Stream\Stream.TimeoutTests.cs" />
    <Compile Include="StringReader\StringReader.CtorTests.cs" />
    <Compile Include="StringWriter\StringWriterTests.cs" />
    <Compile Include="$(CommonTestPath)\System\IO\WrappedMemoryStream.cs">
      <Link>Common\System\IO\WrappedMemoryStream.cs</Link>
    </Compile>
  </ItemGroup>
  <ItemGroup>
    <!-- Compile tests against the contract, but copy our local-built implementation for testing -->
<<<<<<< HEAD
    <ProjectReference Include="..\ref\System.IO.csproj">
      <Project>{f82a69c2-3687-4a50-9c80-bc7005f40adc}</Project>
      <Name>System.IO</Name>
=======
    <ProjectReference Include="..\pkg\System.IO.pkgproj">
      <ReferenceOutputAssembly>false</ReferenceOutputAssembly>
      <OutputItemType>Content</OutputItemType>
      <CopyToOutputDirectory>PreserveNewest</CopyToOutputDirectory>
      <Targets>Build;DebugSymbolsProjectOutputGroup</Targets>
      <OSGroup>$(InputOSGroup)</OSGroup>
>>>>>>> 926bdd0e
    </ProjectReference>
    <ProjectReference Include="..\src\System.IO.csproj">
      <ReferenceOutputAssembly>false</ReferenceOutputAssembly>
      <OutputItemType>Content</OutputItemType>
      <CopyToOutputDirectory>PreserveNewest</CopyToOutputDirectory>
      <Targets>Build;DebugSymbolsProjectOutputGroup</Targets>
      <OSGroup>$(InputOSGroup)</OSGroup>
    </ProjectReference>
  </ItemGroup>
  <ItemGroup>
    <None Include="project.json" />
  </ItemGroup>
  <Import Project="$([MSBuild]::GetDirectoryNameOfFileAbove($(MSBuildThisFileDirectory), dir.targets))\dir.targets" />
</Project><|MERGE_RESOLUTION|>--- conflicted
+++ resolved
@@ -42,27 +42,14 @@
     </Compile>
   </ItemGroup>
   <ItemGroup>
-    <!-- Compile tests against the contract, but copy our local-built implementation for testing -->
-<<<<<<< HEAD
-    <ProjectReference Include="..\ref\System.IO.csproj">
-      <Project>{f82a69c2-3687-4a50-9c80-bc7005f40adc}</Project>
-      <Name>System.IO</Name>
-=======
     <ProjectReference Include="..\pkg\System.IO.pkgproj">
       <ReferenceOutputAssembly>false</ReferenceOutputAssembly>
       <OutputItemType>Content</OutputItemType>
       <CopyToOutputDirectory>PreserveNewest</CopyToOutputDirectory>
       <Targets>Build;DebugSymbolsProjectOutputGroup</Targets>
       <OSGroup>$(InputOSGroup)</OSGroup>
->>>>>>> 926bdd0e
     </ProjectReference>
-    <ProjectReference Include="..\src\System.IO.csproj">
-      <ReferenceOutputAssembly>false</ReferenceOutputAssembly>
-      <OutputItemType>Content</OutputItemType>
-      <CopyToOutputDirectory>PreserveNewest</CopyToOutputDirectory>
-      <Targets>Build;DebugSymbolsProjectOutputGroup</Targets>
-      <OSGroup>$(InputOSGroup)</OSGroup>
-    </ProjectReference>
+
   </ItemGroup>
   <ItemGroup>
     <None Include="project.json" />
