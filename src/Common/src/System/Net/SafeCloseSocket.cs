--- conflicted
+++ resolved
@@ -182,10 +182,7 @@
                     // Now free it with blocking.
                     innerSocket.BlockingRelease();
                 }
-<<<<<<< HEAD
-=======
-
->>>>>>> d71dacc7
+
 #if DEBUG
             }
             catch (Exception exception) when (!ExceptionCheck.IsFatal(exception))
